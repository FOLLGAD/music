--- conflicted
+++ resolved
@@ -302,13 +302,9 @@
         # Handle relative seeking (+/- seconds)
         echo "{\"command\": [\"seek\", \"$amount\"]}" | socat - ${SOCKET_PATH} >/dev/null 2>&1
     fi
-<<<<<<< HEAD
-
-    sleep 0.5
-=======
     
     sleep 0.1
->>>>>>> aa0dec29
+    
     show_status
 }
 
